import { GoogleGenerativeAI } from '@google/generative-ai';
import { useStore } from '../store/useStore';

const API_KEY = import.meta.env.VITE_GEMINI_API_KEY;

if (!API_KEY) {
  console.warn('Gemini API key not found. Please add VITE_GEMINI_API_KEY to your .env file');
}

const genAI = API_KEY ? new GoogleGenerativeAI(API_KEY) : null;

export async function generateAIResponse(userMessage: string, destination?: string): Promise<string> {
  if (!genAI) {
    return "⚠️ AI service is not configured. Please add your Gemini API key to the .env file:\n\nVITE_GEMINI_API_KEY=your_api_key_here\n\nYou can get a free API key from: https://makersuite.google.com/app/apikey";
  }

  try {
    const model = genAI.getGenerativeModel({ model: 'gemini-2.5-flash' });
<<<<<<< HEAD
=======

    // Get current checklist state
    const currentChecklist = useStore.getState().checklist;
    const checklistSummary = currentChecklist.length > 0 
      ? `\n\nCurrent Checklist (${currentChecklist.length} items):\n${currentChecklist.map(item => 
          `- [${item.completed ? 'x' : ' '}] ${item.text} (${item.category})`
        ).join('\n')}`
      : '\n\nCurrent Checklist: Empty';
>>>>>>> 85dc5632

    const systemPrompt = `You are an expert travel guide assistant helping tourists navigate their destination${destination ? ` (${destination})` : ''}. 

Your role is to provide:
- Pre-arrival checklists and visa requirements
- Local transportation tips and app recommendations
- Price verification to help avoid tourist scams
- Navigation assistance and directions
- Local marketplace reviews and alternatives
- Cultural tips and etiquette advice
- Emergency information and safety tips

CHECKLIST MANAGEMENT:
You can create checklist items for the user. When suggesting checklist items, format them like this:
[CHECKLIST:category:item_text]

Categories: before, arrival, during, departure
Example: [CHECKLIST:before:Check passport validity (6+ months)]

You can suggest multiple checklist items in one response.
${checklistSummary}

Provide practical, actionable advice based on real travel experiences. Be concise but thorough. Use bullet points and clear formatting. Always prioritize traveler safety and authentic local experiences.

User question: ${userMessage}`;

    const result = await model.generateContent(systemPrompt);
    const response = await result.response;
    const text = response.text();
    
    // Parse and create checklist items from AI response
    parseAndCreateChecklistItems(text);
    
    return text;
  } catch (error) {
    console.error('Gemini API Error:', error);
    
    if (error instanceof Error) {
      if (error.message.includes('API_KEY_INVALID')) {
        return "⚠️ Invalid API key. Please check your Gemini API key in the .env file.\n\nGet a free API key from: https://makersuite.google.com/app/apikey";
      }
      if (error.message.includes('quota')) {
        return "⚠️ API quota exceeded. Please check your Gemini API usage limits.";
      }
      if (error.message.includes('not found') || error.message.includes('404')) {
        return "⚠️ Model not available. Using fallback response:\n\nBased on travel forums and guides, here are some tips for your destination:\n\n• Check visa requirements and passport validity (6+ months)\n• Download offline maps and translation apps\n• Research local transportation options and prices\n• Get travel insurance and register with embassy if needed\n• Pack according to local climate and cultural norms\n\nFor real-time AI assistance, please check your API configuration or try again later.";
      }
    }
    
    return "⚠️ Sorry, I encountered an error connecting to the AI service. Please try again in a moment.";
  }
}

function parseAndCreateChecklistItems(text: string): void {
  const checklistRegex = /\[CHECKLIST:(before|arrival|during|departure):([^\]]+)\]/g;
  const matches = text.matchAll(checklistRegex);
  
  const { addChecklistItem } = useStore.getState();
  
  for (const match of matches) {
    const category = match[1] as 'before' | 'arrival' | 'during' | 'departure';
    const itemText = match[2].trim();
    
    addChecklistItem({
      text: itemText,
      completed: false,
      category: category,
    });
  }
}<|MERGE_RESOLUTION|>--- conflicted
+++ resolved
@@ -16,8 +16,6 @@
 
   try {
     const model = genAI.getGenerativeModel({ model: 'gemini-2.5-flash' });
-<<<<<<< HEAD
-=======
 
     // Get current checklist state
     const currentChecklist = useStore.getState().checklist;
@@ -26,7 +24,6 @@
           `- [${item.completed ? 'x' : ' '}] ${item.text} (${item.category})`
         ).join('\n')}`
       : '\n\nCurrent Checklist: Empty';
->>>>>>> 85dc5632
 
     const systemPrompt = `You are an expert travel guide assistant helping tourists navigate their destination${destination ? ` (${destination})` : ''}. 
 
