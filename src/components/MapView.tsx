--- conflicted
+++ resolved
@@ -1,4 +1,4 @@
-<<<<<<< HEAD
+
 import React, { useEffect, useRef, useState } from 'react';
 import { Loader as GoogleMapsLoader } from '@googlemaps/js-api-loader';
 import { Navigation, MapPin, Search, AlertCircle, Loader } from 'lucide-react';
@@ -273,280 +273,4 @@
       </div>
     </div>
   );
-=======
-import React, { useEffect, useRef, useState } from 'react';
-import { Loader as GoogleMapsLoader } from '@googlemaps/js-api-loader';
-import { Navigation, MapPin, Search, AlertCircle, Loader } from 'lucide-react';
-import { useStore } from '../store/useStore';
-
-export const MapView: React.FC = () => {
-  const mapRef = useRef<HTMLDivElement>(null);
-  const [map, setMap] = useState<google.maps.Map | null>(null);
-  const [searchQuery, setSearchQuery] = useState('');
-  const [userMarker, setUserMarker] = useState<google.maps.Marker | null>(null);
-  const [mapError, setMapError] = useState<string | null>(null);
-  const [isLoading, setIsLoading] = useState(true);
-  const { currentLocation, setCurrentLocation } = useStore();
-
-  const API_KEY = import.meta.env.VITE_GOOGLE_MAPS_API_KEY;
-
-  useEffect(() => {
-    // Add a small delay to ensure the component is fully mounted
-    const initTimeout = setTimeout(() => {
-      console.log('MapView: Starting map initialization');
-      console.log('API Key present:', !!API_KEY);
-      console.log('MapRef current:', !!mapRef.current);
-      
-      if (!API_KEY) {
-        console.error('MapView: No API key found');
-        setMapError('Google Maps API key not found. Please add VITE_GOOGLE_MAPS_API_KEY to your .env file');
-        setIsLoading(false);
-        return;
-      }
-
-      if (!mapRef.current) {
-        console.error('MapView: Map container not ready');
-        setMapError('Map container not ready. Please try refreshing the page.');
-        setIsLoading(false);
-        return;
-      }
-
-      // Set a timeout to prevent infinite loading
-      const loadingTimeout = setTimeout(() => {
-        console.error('MapView: Loading timeout reached');
-        if (isLoading) {
-          setMapError('Map loading timed out. Please check your internet connection and API key permissions.');
-          setIsLoading(false);
-        }
-      }, 10000); // 10 second timeout
-
-      console.log('MapView: Creating Google Maps loader');
-      const loader = new GoogleMapsLoader({
-        apiKey: API_KEY,
-        version: 'weekly',
-        libraries: ['places'],
-      });
-
-      console.log('MapView: Starting loader.load()');
-      loader
-        .load()
-        .then(() => {
-          console.log('MapView: Google Maps API loaded successfully');
-          clearTimeout(loadingTimeout);
-          
-          if (mapRef.current) {
-            console.log('MapView: Creating map instance');
-            const mapInstance = new google.maps.Map(mapRef.current, {
-              center: { lat: 40.7128, lng: -74.006 },
-              zoom: 13,
-              styles: [
-                {
-                  featureType: 'all',
-                  elementType: 'geometry',
-                  stylers: [{ saturation: 100 }],
-                },
-              ],
-            });
-            setMap(mapInstance);
-            setIsLoading(false);
-            console.log('MapView: Map created successfully');
-          } else {
-            console.error('MapView: Map container ref became null after API load');
-            setMapError('Map container lost during initialization');
-            setIsLoading(false);
-          }
-        })
-        .catch((error) => {
-          console.error('MapView: Error loading Google Maps:', error);
-          clearTimeout(loadingTimeout);
-          setMapError(`Failed to load Google Maps: ${error.message || 'Unknown error'}. Please check your API key and ensure the Maps JavaScript API is enabled.`);
-          setIsLoading(false);
-        });
-
-      // Cleanup timeout on unmount
-      return () => {
-        clearTimeout(loadingTimeout);
-      };
-    }, 100); // Small delay to ensure DOM is ready
-
-    return () => {
-      clearTimeout(initTimeout);
-    };
-  }, [API_KEY]);
-
-  const handleGetLocation = () => {
-    if (navigator.geolocation) {
-      navigator.geolocation.getCurrentPosition(
-        (position) => {
-          const pos = {
-            lat: position.coords.latitude,
-            lng: position.coords.longitude,
-          };
-          setCurrentLocation(pos);
-          
-          if (map) {
-            map.setCenter(pos);
-            map.setZoom(15);
-            
-            if (userMarker) {
-              userMarker.setMap(null);
-            }
-            
-            const marker = new google.maps.Marker({
-              position: pos,
-              map: map,
-              title: 'Your Location',
-              icon: {
-                path: google.maps.SymbolPath.CIRCLE,
-                scale: 10,
-                fillColor: '#00F0FF',
-                fillOpacity: 1,
-                strokeColor: '#000000',
-                strokeWeight: 3,
-              },
-            });
-            setUserMarker(marker);
-          }
-        },
-        () => {
-          alert('Error: The Geolocation service failed.');
-        }
-      );
-    } else {
-      alert('Error: Your browser doesn\'t support geolocation.');
-    }
-  };
-
-  const handleSearch = () => {
-    if (!map || !searchQuery) return;
-
-    const service = new google.maps.places.PlacesService(map);
-    const request = {
-      query: searchQuery,
-      fields: ['name', 'geometry'],
-    };
-
-    service.findPlaceFromQuery(request, (results, status) => {
-      if (status === google.maps.places.PlacesServiceStatus.OK && results && results[0]) {
-        const place = results[0];
-        if (place.geometry && place.geometry.location) {
-          map.setCenter(place.geometry.location);
-          map.setZoom(15);
-          
-          new google.maps.Marker({
-            position: place.geometry.location,
-            map: map,
-            title: place.name,
-            icon: {
-              path: google.maps.SymbolPath.BACKWARD_CLOSED_ARROW,
-              scale: 6,
-              fillColor: '#FF005C',
-              fillOpacity: 1,
-              strokeColor: '#000000',
-              strokeWeight: 3,
-            },
-          });
-        }
-      }
-    });
-  };
-
-  return (
-    <div className="container mx-auto px-4 py-6 max-w-6xl">
-      <div className="bg-white neo-border neo-shadow-lg overflow-hidden">
-        <div className="bg-[#FF005C] p-4 neo-border border-t-0 border-l-0 border-r-0">
-          <div className="flex items-center gap-3 mb-4">
-            <h2 className="text-2xl font-bold uppercase text-white flex-1">Interactive Map</h2>
-            {!API_KEY && (
-              <div className="bg-[#FFD700] neo-border p-2">
-                <AlertCircle className="w-5 h-5" strokeWidth={3} />
-              </div>
-            )}
-          </div>
-          
-          {!mapError && (
-            <>
-              <div className="flex gap-2 mb-3">
-                <div className="flex-1 flex">
-                  <input
-                    type="text"
-                    value={searchQuery}
-                    onChange={(e) => setSearchQuery(e.target.value)}
-                    onKeyPress={(e) => e.key === 'Enter' && handleSearch()}
-                    placeholder="Search location..."
-                    className="flex-1 px-4 py-3 neo-border border-r-0 bg-white text-black font-mono focus:outline-none"
-                    disabled={!map}
-                  />
-                  <button
-                    onClick={handleSearch}
-                    disabled={!map}
-                    className="bg-[#00F0FF] neo-border px-6 py-3 font-bold uppercase hover:translate-x-1 hover:translate-y-1 hover:shadow-none neo-shadow-sm transition-all disabled:opacity-50 disabled:cursor-not-allowed"
-                  >
-                    <Search className="w-5 h-5" strokeWidth={3} />
-                  </button>
-                </div>
-                <button
-                  onClick={handleGetLocation}
-                  disabled={!map}
-                  className="bg-[#FFD700] neo-border px-6 py-3 font-bold uppercase hover:translate-x-1 hover:translate-y-1 hover:shadow-none neo-shadow-sm transition-all flex items-center gap-2 disabled:opacity-50 disabled:cursor-not-allowed"
-                >
-                  <Navigation className="w-5 h-5" strokeWidth={3} />
-                  <span className="hidden sm:inline">MY LOCATION</span>
-                </button>
-              </div>
-
-              <div className="bg-white neo-border p-3 flex items-center gap-2">
-                <MapPin className="w-5 h-5" strokeWidth={3} />
-                <span className="font-mono text-sm">
-                  {currentLocation
-                    ? `${currentLocation.lat.toFixed(4)}, ${currentLocation.lng.toFixed(4)}`
-                    : 'Location not set'}
-                </span>
-              </div>
-            </>
-          )}
-        </div>
-
-        {mapError ? (
-          <div className="w-full h-[500px] neo-border border-t-0 bg-[#FFD700] flex items-center justify-center p-8">
-            <div className="bg-white neo-border p-6 max-w-md">
-              <div className="flex items-center gap-3 mb-4">
-                <AlertCircle className="w-8 h-8 text-[#FF005C]" strokeWidth={3} />
-                <h3 className="font-bold uppercase text-lg">Map Configuration Required</h3>
-              </div>
-              <p className="font-mono text-sm mb-4">{mapError}</p>
-              <div className="bg-[#00F0FF] neo-border p-4">
-                <p className="font-mono text-xs font-bold mb-2">SETUP INSTRUCTIONS:</p>
-                <ol className="font-mono text-xs space-y-1 list-decimal list-inside">
-                  <li>Get a free API key from Google Cloud Console</li>
-                  <li>Enable Maps JavaScript API</li>
-                  <li>Add to .env file: VITE_GOOGLE_MAPS_API_KEY=your_key</li>
-                  <li>Restart the dev server</li>
-                </ol>
-              </div>
-            </div>
-          </div>
-        ) : (
-          <div className="relative w-full h-[500px] neo-border border-t-0">
-            {isLoading && (
-              <div className="absolute inset-0 bg-white flex items-center justify-center z-10">
-                <div className="text-center">
-                  <Loader className="w-12 h-12 animate-spin mx-auto mb-4" strokeWidth={3} />
-                  <p className="font-mono font-bold uppercase">Loading Map...</p>
-                </div>
-              </div>
-            )}
-            <div ref={mapRef} className="w-full h-full" />
-          </div>
-        )}
-
-        <div className="bg-[#00F0FF] p-4 neo-border border-b-0 border-l-0 border-r-0">
-          <p className="font-mono text-sm font-bold uppercase">
-            💡 TIP: Use search to find destinations or click "My Location" to see where you are
-          </p>
-        </div>
-      </div>
-    </div>
-  );
->>>>>>> 85dc5632
 };